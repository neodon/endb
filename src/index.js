'use strict';

const {EventEmitter} = require('events');
const {
	addKeyPrefix,
	load,
	math: _math,
	parse,
	removeKeyPrefix,
	stringify
} = require('./util');

/**
 * Simple key-value database with cache and multi adapter support.
 * @extends EventEmitter
 */
class Endb extends EventEmitter {
	/**
	 * @constructor
	 * @param {string} [uri=undefined] The connection string URI.
	 * @param {Object} [options={}] The options for the database.
	 * @param {string} [options.namespace=endb] The name of the database.
	 * @param {Function} [options.serialize=Util#stringify] A custom serialization function.
	 * @param {Function} [options.deserialize=Util#parse] A custom deserialization function.
	 * @param {string} [options.adapter=Map] The adapter to be used.
	 * @param {string} [options.collection=endb] The name of the collection. (only for MongoDB)
	 * @param {string} [options.table=endb] The name of the table. (only for SQL adapters)
	 * @param {number} [options.keySize=255] The size of the key. (only for SQL adapters)
	 * @example
	 * const endb = new Endb();
	 * const endb = new Endb({
	 *     namespace: 'endb',
	 *     serialize: JSON.stringify,
	 *     deserialize: JSON.parse
	 * });
	 * const endb = new Endb('leveldb://path/to/database');
	 * const endb = new Endb('mongodb://user:pass@localhost:27017/dbname');
	 * const endb = new Endb('mysql://user:pass@localhost:3306/dbname');
	 * const endb = new Endb('postgresql://user:pass@localhost:5432/dbname');
	 * const endb = new Endb('redis://user:pass@localhost:6379');
	 * const endb = new Endb('sqlite://path/to/database.sqlite');
	 *
	 * // Handles database connection error
	 * endb.on('error', err => console.log('Connection Error: ', err));
	 *
	 * await endb.set('foo', 'bar'); // true
	 * await endb.set('exists', true); // true
	 * await endb.set('num', 10); // true
	 * await endb.math('num', 'add', 40); // true
	 * await endb.get('foo'); // 'bar'
	 * await endb.get('exists'); // true
	 * await endb.all(); // { ... }
	 * await endb.has('foo'); // true
	 * await endb.has('bar'); // false
	 * await endb.find(v => v === 'bar'); // { key: 'foo', value: 'bar' }
	 * await endb.delete('foo'); // true
	 * await endb.clear(); // undefined
	 */
	constructor(uri, options = {}) {
		super();
		this.options = Object.assign(
			{
				namespace: 'endb',
				serialize: stringify,
				deserialize: parse
			},
			typeof uri === 'string' ? {uri} : uri,
			options
		);

		if (!this.options.store) {
			this.options.store = load(Object.assign({}, this.options));
		}

		if (typeof this.options.store.on === 'function') {
			this.options.store.on('error', err => this.emit('error', err));
		}

		this.options.store.namespace = this.options.namespace;
	}

	/**
	 * Gets all the elements from the database.
	 * @returns {Promise<any[]>} All the elements from the database.
	 * @example
	 * const endb = new Endb();
	 *
	 * await endb.set('foo', 'bar');
	 * await endb.set('en', 'db');
	 *
	 * await endb.all(); // [ { key: 'foo', value: 'bar' }, { key: 'en', value: 'db' } ]
	 */
	all() {
		return Promise.resolve()
			.then(() => {
				if (this.options.store instanceof Map) {
					const arr = [];
					for (const [key, value] of this.options.store) {
						arr.push({
							key: removeKeyPrefix(key, this.options.namespace),
							value: this.options.deserialize(value)
						});
					}

					return arr;
				}

				return this.options.store.all();
			})
			.then(data => {
				if (data === undefined) return undefined;
				return data;
			});
	}

	/**
	 * Clears all elements from the database.
	 * @returns {Promise<undefined>} Returns undefined
	 * @example
	 * const endb = new Endb();
	 *
	 * await endb.set('foo','bar');
	 * await endb.set('key', 'val');
	 *
	 * await endb.clear(); // true
	 *
	 * await endb.has('foo');
	 */
	clear() {
		return Promise.resolve().then(() => this.options.store.clear());
	}

	/**
	 * Removes the element from the database by key.
	 * @param {string|string[]} key The key(s) of the element to remove from the database.
	 * @returns {Promise<boolean|boolean[]>} `true` if the element(s) in the database existed and has been deleted, or `false` if the element(s) does not exist or has not been deleted.
	 * @example
	 * const endb = new Endb();
	 *
	 * await endb.set('foo', 'bar'); // true
	 *
	 * await endb.delete('foo'); // true
	 * await endb.delete(['foo', 'fizz']); // [ true, false ]
	 */
	delete(key) {
		key = addKeyPrefix(key, this.options.namespace);
		return Promise.resolve().then(() => {
			if (Array.isArray(key)) {
				return Promise.all(key.map(k => this.options.store.delete(k)));
			}

			return this.options.store.delete(key);
		});
	}

	async export() {
		return JSON.stringify(
			{
				namespace: this.options.namespace,
				options: this.options,
				date: Date.now(),
				elements: await this.all()
			},
			null,
			2
		);
	}

	/**
	 * Finds a single item where the given function returns a truthy value.
	 * Behaves like {@link https://developer.mozilla.org/en-US/docs/Web/JavaScript/Reference/Global_Objects/Array/find Array.prototype.find}.
	 * The database elements is mapped by their `key`. If you want to find an element by key, you should use the `get` method instead.
	 * See {@link https://developer.mozilla.org/en-US/docs/Web/JavaScript/Reference/Global_Objects/Map/get MDN} for more details.
	 * @param {Function} fn The function to execute on each value in the element.
	 * @param {*} [thisArg] Object to use as `this` inside callback.
	 * @returns {Promise<Object<*>|undefined>} The first element in the database that satisfies the provided testing function. Otherwise `undefined` is returned
	 * @example
	 * const endb = new Endb();
	 *
	 * await endb.set('foo', 'bar');
	 * await endb.set('profile', {
	 *   id: 1234567890,
	 *   username: 'user',
	 *   verified: true,
	 *   nil: null,
	 *   hobbies: ['programming']
	 * });
	 *
	 * await endb.find(v => v === 'bar'); // { key: 'foo', value: 'bar' }
	 * await endb.find(v => v.verified === true); // { key: 'profile', value: { ... } }
	 * await endb.find(v => v.desc === 'desc'); // undefined
	 */
	async find(fn, thisArg) {
		if (typeof thisArg !== undefined) {
			fn = fn.bind(thisArg);
		}

		const elements = await this.all();
		for (const element of elements) {
			if (fn(element.value, element.key)) {
				return element.value;
			}
		}

		return undefined;
	}

	/**
	 * Gets the value of an element from the database.
	 * @param {string} key The key of the element to return from the database.
	 * @returns {Promise<*>} The value of the element, or `undefined` if the element cannot be found in the database.
	 * @example
	 * const endb = new Endb();
	 *
	 * await endb.set('foo', 'bar');
	 * await endb.get('bar'); // undefined
	 * await endb.get('foo'); // 'bar'
	 */
	get(key) {
		key = addKeyPrefix(key, this.options.namespace);
		return Promise.resolve()
			.then(() => this.options.store.get(key))
			.then(data =>
				typeof data === 'string' ? this.options.deserialize(data) : data
			)
			.then(data => {
				if (data === undefined) return undefined;
				return data;
			});
	}

	/**
	 * Checks whether an element, by key, exists in the database or not.
	 * @param {string} key The key of the element to test for presence in the database.
	 * @returns {Promise<boolean>} `true` if an element, by key, exists in the database, otherwise `false`.
	 * @example
	 * const endb = new Endb();
	 *
	 * await endb.set('foo', 'bar');
	 *
	 * await endb.has('bar'); // true
	 * await endb.has('baz'); // false
	 */
	async has(key) {
		if (this.options.store instanceof Map) {
<<<<<<< HEAD
			key = addKeyPrefix(key, this.options.namespace);
			const data = await this.options.store.has(key);
			return data;
		}

		return Boolean(await this.get(key));
=======
			const data = await this.options.store.has(addKeyPrefix(key, this.options.namespace));
			return data;
		}

		return !!(await this.get(key));
>>>>>>> d8ea4f7b
	}

	/**
	 * @param {string} data The data to import.
	 * @param {boolean} [overwrite=true] Whether to overwrite existing elements with new data.
	 * @param {boolean} [clear=false] Whether to clear all the elements before writing data.
	 * @returns {undefined} Returns undefined.
	 */
	async import(data, overwrite = true, clear = false) {
		if (clear) await this.clear();
		if (data === null) throw new Error('No data provided to import.');
		try {
			const parsed = JSON.parse(data);
			for (const element of parsed.elements) {
				if (!overwrite && this.has(element.key)) continue;
				await this.set(element.key, element.value); // eslint-disable-line no-await-in-loop
			}
		} catch (error) {
			throw new Error(`Invalid data provided: ${error}`);
		}

		return undefined;
	}

	async keys() {
		const data = await this.all();
		return data.map(element => element.key);
	}

	/**
	 * Performs a mathematical operation on the element in the database.
	 * @param {string} key The key of the element.
	 * @param {string} operation The mathematical operationto execute.
	 * Possible operations: addition, subtraction, multiply, division, exp, and module.
	 * @param {number} operand The operand of the operation
	 * @returns {Promise<true>} Returns true.
	 * @example
	 * Endb.math('key', 'add', 100).then(console.log).catch(console.error);
	 *
	 * await Endb.math('key', 'add', 100);
	 * await Endb.math('key', 'div', 5);
	 * await Endb.math('key', 'subtract', 15);
	 * const element = await Endb.get('key');
	 * console.log(element); // 5
	 *
	 * const operations = ['add', 'sub', 'div', 'mult', 'exp', 'mod'];
	 * operations.forEach(operation => {
	 *   await Endb.math('key', operation, 100);
	 * });
	 */
	async math(key, operation, operand) {
		if (operation === 'random' || operation === 'rand') {
			const data = await this.set(key, Math.round(Math.random() * operand));
			return data;
		}

		const data = await this.set(
			key,
			_math(await this.get(key), operation, operand)
		);
		return data;
	}

	/**
	 * Creates multiple instances of Endb.
	 * @param {string[]} names An array of strings. Each element will create new instance.
	 * @param {Object} [options] The options for the instances.
	 * @returns {Object<Endb>} An object containing created instances.
	 * @example
	 * const { users, members } = Endb.multi(['users', 'members']);
	 * // With options
	 * const { users, members } = Endb.multi(['users', 'members'], {
	 *     adapter: 'sqlite'
	 * });
	 *
	 * await users.set('foo', 'bar');
	 * await members.set('bar', 'foo');
	 */
	static multi(names, options = {}) {
		const instances = {};
		for (const name of names) {
			instances[name] = new Endb(options);
		}

		return instances;
	}

	/**
	 * @param {string} key
	 * @param {*} value
	 * @param {boolean} allowDupes
	 * @return {Promise<true>}
	 */
	async push(key, value, allowDupes = false) {
		const data = await this.get(key);
		if (!Array.isArray(data))
			throw new TypeError('Target must be an object or an array.');
		if (!allowDupes && data.includes(value)) return;
		data.push(value);
		const res = await this.set(key, data);
		return res;
	}

	/**
	 * @param {string} key
	 * @param {*} value
	 * @return {Promise<true>}
	 */
	async remove(key, value) {
		const data = await this.get(key);
		if (['Array', 'Object'].includes(data.constructor.name))
			throw new TypeError('Target must be an object or an array.');
		if (Array.isArray(data)) {
			if (data.includes(value)) {
				data.splice(data.indexOf(value), 1);
			}
		} else if (data.constructor.name === 'Array') {
			delete data[value];
		}

		const res = await this.set(key, data);
		return res;
	}

	/**
	 * Sets an element, key and value, to the database.
	 * @param {string} key The key of the element to set to the database.
	 * @param {*} value The value of the element to set to the database.
	 * @returns {Promise<true>} Returns `true`.
	 * @example
	 * const endb = new Endb();
	 *
	 * await endb.set('foo', 'bar'); // true
	 * await endb.set('exists', false);
	 * await endb.set('profile', {
	 *   id: 1234567890,
	 *   username: 'user',
	 *   verified: true,
	 *   nil: null,
	 *   hobbies: ['programming']
	 * });
	 */
	set(key, value) {
		key = addKeyPrefix(key, this.options.namespace);
		return Promise.resolve()
			.then(() => this.options.serialize(value))
			.then(value => this.options.store.set(key, value))
			.then(() => true);
	}

	async values() {
		const data = await this.all();
		return data.map(element => element.value);
	}
}

module.exports = Endb;
module.exports.Endb = Endb;
module.exports.Util = require('./util');<|MERGE_RESOLUTION|>--- conflicted
+++ resolved
@@ -22,7 +22,7 @@
 	 * @param {string} [options.namespace=endb] The name of the database.
 	 * @param {Function} [options.serialize=Util#stringify] A custom serialization function.
 	 * @param {Function} [options.deserialize=Util#parse] A custom deserialization function.
-	 * @param {string} [options.adapter=Map] The adapter to be used.
+	 * @param {string} [options.adapter] The adapter to be used.
 	 * @param {string} [options.collection=endb] The name of the collection. (only for MongoDB)
 	 * @param {string} [options.table=endb] The name of the table. (only for SQL adapters)
 	 * @param {number} [options.keySize=255] The size of the key. (only for SQL adapters)
@@ -243,20 +243,12 @@
 	 */
 	async has(key) {
 		if (this.options.store instanceof Map) {
-<<<<<<< HEAD
 			key = addKeyPrefix(key, this.options.namespace);
 			const data = await this.options.store.has(key);
 			return data;
 		}
 
 		return Boolean(await this.get(key));
-=======
-			const data = await this.options.store.has(addKeyPrefix(key, this.options.namespace));
-			return data;
-		}
-
-		return !!(await this.get(key));
->>>>>>> d8ea4f7b
 	}
 
 	/**
