# Dependency directories
node_modules/
jspm_packages/
bower_components

# Logs
logs
*.log
npm-debug.log*
yarn-debug.log*
yarn-error.log*

# Miscellaneous
docs/
<<<<<<< HEAD
docs.js
=======
>>>>>>> 43173ed9
.travis.yml
test/
docs.js

# Git
.github/
.gitattributes
<<<<<<< HEAD
.gitignore
=======
.gitignore
.nojekyll
>>>>>>> 43173ed9
<|MERGE_RESOLUTION|>--- conflicted
+++ resolved
@@ -12,10 +12,7 @@
 
 # Miscellaneous
 docs/
-<<<<<<< HEAD
 docs.js
-=======
->>>>>>> 43173ed9
 .travis.yml
 test/
 docs.js
@@ -23,9 +20,5 @@
 # Git
 .github/
 .gitattributes
-<<<<<<< HEAD
 .gitignore
-=======
-.gitignore
-.nojekyll
->>>>>>> 43173ed9
+.nojekyll